--- conflicted
+++ resolved
@@ -21,13 +21,13 @@
     :param name: The name of the bucket.
     """
 
-<<<<<<< HEAD
     CUSTOM_PROPERTY_ACCESSORS = {
         'acl': 'get_acl()',
         'defaultObjectAcl': 'get_default_object_acl()',
-        'lifecycle': 'get_lifecycle()',
         'etag': 'etag',
         'id': 'id',
+        'lifecycle': 'get_lifecycle()',
+        'logging': 'get_logging()',
         'metageneration': 'metageneration',
         'name': 'name',
         'owner': 'owner',
@@ -36,13 +36,6 @@
         'storageClass': 'storage_class',
         'timeCreated': 'time_created',
         'versioning': 'get_versioning',
-=======
-    CUSTOM_METADATA_FIELDS = {
-        'acl': 'get_acl',
-        'defaultObjectAcl': 'get_default_object_acl',
-        'lifecycle': 'get_lifecycle',
-        'logging': 'get_logging',
->>>>>>> 037a7322
     }
     """Map field name -> accessor for fields w/ custom accessors."""
 
