--- conflicted
+++ resolved
@@ -21,7 +21,6 @@
     :param name: The name of the bucket.
     """
 
-<<<<<<< HEAD
     CUSTOM_PROPERTY_ACCESSORS = {
         'acl': 'get_acl()',
         'cors': 'get_cors()',
@@ -29,6 +28,7 @@
         'etag': 'etag',
         'id': 'id',
         'lifecycle': 'get_lifecycle()',
+        'location': 'get_location()',
         'logging': 'get_logging()',
         'metageneration': 'metageneration',
         'name': 'name',
@@ -38,13 +38,6 @@
         'storageClass': 'storage_class',
         'timeCreated': 'time_created',
         'versioning': 'get_versioning()',
-=======
-    CUSTOM_METADATA_FIELDS = {
-        'acl': 'get_acl',
-        'defaultObjectAcl': 'get_default_object_acl',
-        'lifecycle': 'get_lifecycle',
-        'location': 'get_location',
->>>>>>> b721f422
     }
     """Map field name -> accessor for fields w/ custom accessors."""
 
