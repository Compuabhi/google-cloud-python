# Copyright 2015 Google Inc.
#
# Licensed under the Apache License, Version 2.0 (the "License");
# you may not use this file except in compliance with the License.
# You may obtain a copy of the License at
#
#     http://www.apache.org/licenses/LICENSE-2.0
#
# Unless required by applicable law or agreed to in writing, software
# distributed under the License is distributed on an "AS IS" BASIS,
# WITHOUT WARRANTIES OR CONDITIONS OF ANY KIND, either express or implied.
# See the License for the specific language governing permissions and
# limitations under the License.

"""User-friendly container for Google Cloud Bigtable Table."""


import six

from google.cloud.bigtable._generated import (
    bigtable_pb2 as data_messages_v2_pb2)
from google.cloud.bigtable._generated import (
    bigtable_table_admin_pb2 as table_admin_messages_v2_pb2)
from google.cloud.bigtable._generated import (
    table_pb2 as table_v2_pb2)
from google.cloud.bigtable.column_family import _gc_rule_from_pb
from google.cloud.bigtable.column_family import ColumnFamily
from google.cloud.bigtable.row import AppendRow
from google.cloud.bigtable.row import ConditionalRow
from google.cloud.bigtable.row import DirectRow
from google.cloud.bigtable.row_data import PartialRowsData
from google.gax import RetryOptions, BackoffSettings
from google.cloud.bigtable.retry import ReadRowsIterator, _create_row_request
from grpc import StatusCode

BACKOFF_SETTINGS = BackoffSettings(
    initial_retry_delay_millis=10,
    retry_delay_multiplier=1.3,
    max_retry_delay_millis=30000,
    initial_rpc_timeout_millis=25 * 60 * 1000,
    rpc_timeout_multiplier=1.0,
    max_rpc_timeout_millis=25 * 60 * 1000,
    total_timeout_millis=30 * 60 * 1000
)

RETRY_CODES = [
    StatusCode.DEADLINE_EXCEEDED,
    StatusCode.ABORTED,
    StatusCode.INTERNAL,
    StatusCode.UNAVAILABLE
]


# Maximum number of mutations in bulk (MutateRowsRequest message):
# https://cloud.google.com/bigtable/docs/reference/data/rpc/google.bigtable.v2#google.bigtable.v2.MutateRowRequest
_MAX_BULK_MUTATIONS = 100000


class TableMismatchError(ValueError):
    """Row from another table."""


class TooManyMutationsError(ValueError):
    """The number of mutations for bulk request is too big."""


class Table(object):
    """Representation of a Google Cloud Bigtable Table.

    .. note::

        We don't define any properties on a table other than the name.
        The only other fields are ``column_families`` and ``granularity``,
        The ``column_families`` are not stored locally and
        ``granularity`` is an enum with only one value.

    We can use a :class:`Table` to:

    * :meth:`create` the table
    * :meth:`rename` the table
    * :meth:`delete` the table
    * :meth:`list_column_families` in the table

    :type table_id: str
    :param table_id: The ID of the table.

    :type instance: :class:`~google.cloud.bigtable.instance.Instance`
    :param instance: The instance that owns the table.
    """

    def __init__(self, table_id, instance):
        self.table_id = table_id
        self._instance = instance

    @property
    def name(self):
        """Table name used in requests.

        .. note::

          This property will not change if ``table_id`` does not, but the
          return value is not cached.

        The table name is of the form

            ``"projects/../instances/../tables/{table_id}"``

        :rtype: str
        :returns: The table name.
        """
        return self._instance.name + '/tables/' + self.table_id

    def column_family(self, column_family_id, gc_rule=None):
        """Factory to create a column family associated with this table.

        :type column_family_id: str
        :param column_family_id: The ID of the column family. Must be of the
                                 form ``[_a-zA-Z0-9][-_.a-zA-Z0-9]*``.

        :type gc_rule: :class:`.GarbageCollectionRule`
        :param gc_rule: (Optional) The garbage collection settings for this
                        column family.

        :rtype: :class:`.ColumnFamily`
        :returns: A column family owned by this table.
        """
        return ColumnFamily(column_family_id, self, gc_rule=gc_rule)

    def row(self, row_key, filter_=None, append=False):
        """Factory to create a row associated with this table.

        .. warning::

           At most one of ``filter_`` and ``append`` can be used in a
           :class:`Row`.

        :type row_key: bytes
        :param row_key: The key for the row being created.

        :type filter_: :class:`.RowFilter`
        :param filter_: (Optional) Filter to be used for conditional mutations.
                        See :class:`.DirectRow` for more details.

        :type append: bool
        :param append: (Optional) Flag to determine if the row should be used
                       for append mutations.

        :rtype: :class:`.DirectRow`
        :returns: A row owned by this table.
        :raises: :class:`ValueError <exceptions.ValueError>` if both
                 ``filter_`` and ``append`` are used.
        """
        if append and filter_ is not None:
            raise ValueError('At most one of filter_ and append can be set')
        if append:
            return AppendRow(row_key, self)
        elif filter_ is not None:
            return ConditionalRow(row_key, self, filter_=filter_)
        else:
            return DirectRow(row_key, self)

    def __eq__(self, other):
        if not isinstance(other, self.__class__):
            return NotImplemented
        return (other.table_id == self.table_id and
                other._instance == self._instance)

    def __ne__(self, other):
        return not self == other

    def create(self, initial_split_keys=None, column_families=()):
        """Creates this table.

        .. note::

            A create request returns a
            :class:`._generated.table_pb2.Table` but we don't use
            this response.

        :type initial_split_keys: list
        :param initial_split_keys: (Optional) List of row keys that will be
                                   used to initially split the table into
                                   several tablets (Tablets are similar to
                                   HBase regions). Given two split keys,
                                   ``"s1"`` and ``"s2"``, three tablets will be
                                   created, spanning the key ranges:
                                   ``[, s1)``, ``[s1, s2)``, ``[s2, )``.

        :type column_families: list
        :param column_families: (Optional) List or other iterable of
                                :class:`.ColumnFamily` instances.
        """
        if initial_split_keys is not None:
            split_pb = table_admin_messages_v2_pb2.CreateTableRequest.Split
            initial_split_keys = [
                split_pb(key=key) for key in initial_split_keys]

        table_pb = None
        if column_families:
            table_pb = table_v2_pb2.Table()
            for col_fam in column_families:
                curr_id = col_fam.column_family_id
                table_pb.column_families[curr_id].CopyFrom(col_fam.to_pb())

        request_pb = table_admin_messages_v2_pb2.CreateTableRequest(
            initial_splits=initial_split_keys or [],
            parent=self._instance.name,
            table_id=self.table_id,
            table=table_pb,
        )
        client = self._instance._client
        # We expect a `._generated.table_pb2.Table`
        client._table_stub.CreateTable(request_pb)

    def delete(self):
        """Delete this table."""
        request_pb = table_admin_messages_v2_pb2.DeleteTableRequest(
            name=self.name)
        client = self._instance._client
        # We expect a `google.protobuf.empty_pb2.Empty`
        client._table_stub.DeleteTable(request_pb)

    def list_column_families(self):
        """List the column families owned by this table.

        :rtype: dict
        :returns: Dictionary of column families attached to this table. Keys
                  are strings (column family names) and values are
                  :class:`.ColumnFamily` instances.
        :raises: :class:`ValueError <exceptions.ValueError>` if the column
                 family name from the response does not agree with the computed
                 name from the column family ID.
        """
        request_pb = table_admin_messages_v2_pb2.GetTableRequest(
            name=self.name)
        client = self._instance._client
        # We expect a `._generated.table_pb2.Table`
        table_pb = client._table_stub.GetTable(request_pb)

        result = {}
        for column_family_id, value_pb in table_pb.column_families.items():
            gc_rule = _gc_rule_from_pb(value_pb.gc_rule)
            column_family = self.column_family(column_family_id,
                                               gc_rule=gc_rule)
            result[column_family_id] = column_family
        return result

    def read_row(self, row_key, filter_=None):
        """Read a single row from this table.

        :type row_key: bytes
        :param row_key: The key of the row to read from.

        :type filter_: :class:`.RowFilter`
        :param filter_: (Optional) The filter to apply to the contents of the
                        row. If unset, returns the entire row.

        :rtype: :class:`.PartialRowData`, :data:`NoneType <types.NoneType>`
        :returns: The contents of the row if any chunks were returned in
                  the response, otherwise :data:`None`.
        :raises: :class:`ValueError <exceptions.ValueError>` if a commit row
                 chunk is never encountered.
        """
        request_pb = _create_row_request(self.name, row_key=row_key,
                                         filter_=filter_)
        client = self._instance._client
        response_iterator = client._data_stub.ReadRows(request_pb)
        rows_data = PartialRowsData(response_iterator)
        rows_data.consume_all()
        if rows_data.state not in (rows_data.NEW_ROW, rows_data.START):
            raise ValueError('The row remains partial / is not committed.')

        if len(rows_data.rows) == 0:
            return None

        return rows_data.rows[row_key]

    def read_rows(self, start_key=None, end_key=None, limit=None,
<<<<<<< HEAD
                  filter_=None, end_inclusive=False):
=======
                  filter_=None, backoff_settings=None):
>>>>>>> e54be4ac
        """Read rows from this table.

        :type start_key: bytes
        :param start_key: (Optional) The beginning of a range of row keys to
                          read from. The range will include ``start_key``. If
                          left empty, will be interpreted as the empty string.

        :type end_key: bytes
        :param end_key: (Optional) The end of a range of row keys to read from.
                        The range will not include ``end_key``. If left empty,
                        will be interpreted as an infinite string.

        :type limit: int
        :param limit: (Optional) The read will terminate after committing to N
                      rows' worth of results. The default (zero) is to return
                      all results.

        :type filter_: :class:`.RowFilter`
        :param filter_: (Optional) The filter to apply to the contents of the
                        specified row(s). If unset, reads every column in
                        each row.

        :type end_inclusive: bool
        :param end_inclusive: (Optional) Whether the ``end_key`` should be
                      considered inclusive. The default is False (exclusive).

        :rtype: :class:`.PartialRowsData`
        :returns: A :class:`.PartialRowsData` convenience wrapper for consuming
                  the streamed results.
        """
<<<<<<< HEAD
        request_pb = _create_row_request(
            self.name, start_key=start_key, end_key=end_key, filter_=filter_,
            limit=limit, end_inclusive=end_inclusive)
=======
>>>>>>> e54be4ac
        client = self._instance._client
        if backoff_settings is None:
            backoff_settings = BACKOFF_SETTINGS
        RETRY_OPTIONS = RetryOptions(
            retry_codes=RETRY_CODES,
            backoff_settings=backoff_settings
        )

        retrying_iterator = ReadRowsIterator(client, self.name, start_key,
                                             end_key, filter_, limit,
                                             RETRY_OPTIONS)
        return PartialRowsData(retrying_iterator)

    def mutate_rows(self, rows):
        """Mutates multiple rows in bulk.

        The method tries to update all specified rows.
        If some of the rows weren't updated, it would not remove mutations.
        They can be applied to the row separately.
        If row mutations finished successfully, they would be cleaned up.

        :type rows: list
        :param rows: List or other iterable of :class:`.DirectRow` instances.

        :rtype: list
        :returns: A list of response statuses (`google.rpc.status_pb2.Status`)
                  corresponding to success or failure of each row mutation
                  sent. These will be in the same order as the `rows`.
        """
        mutate_rows_request = _mutate_rows_request(self.name, rows)
        client = self._instance._client
        responses = client._data_stub.MutateRows(mutate_rows_request)

        responses_statuses = [
            None for _ in six.moves.xrange(len(mutate_rows_request.entries))]
        for response in responses:
            for entry in response.entries:
                responses_statuses[entry.index] = entry.status
                if entry.status.code == 0:
                    rows[entry.index].clear()
        return responses_statuses

    def sample_row_keys(self):
        """Read a sample of row keys in the table.

        The returned row keys will delimit contiguous sections of the table of
        approximately equal size, which can be used to break up the data for
        distributed tasks like mapreduces.

        The elements in the iterator are a SampleRowKeys response and they have
        the properties ``offset_bytes`` and ``row_key``. They occur in sorted
        order. The table might have contents before the first row key in the
        list and after the last one, but a key containing the empty string
        indicates "end of table" and will be the last response given, if
        present.

        .. note::

            Row keys in this list may not have ever been written to or read
            from, and users should therefore not make any assumptions about the
            row key structure that are specific to their use case.

        The ``offset_bytes`` field on a response indicates the approximate
        total storage space used by all rows in the table which precede
        ``row_key``. Buffering the contents of all rows between two subsequent
        samples would require space roughly equal to the difference in their
        ``offset_bytes`` fields.

        :rtype: :class:`~google.cloud.exceptions.GrpcRendezvous`
        :returns: A cancel-able iterator. Can be consumed by calling ``next()``
                  or by casting to a :class:`list` and can be cancelled by
                  calling ``cancel()``.
        """
        request_pb = data_messages_v2_pb2.SampleRowKeysRequest(
            table_name=self.name)
        client = self._instance._client
        response_iterator = client._data_stub.SampleRowKeys(request_pb)
        return response_iterator


<<<<<<< HEAD
def _create_row_request(table_name, row_key=None, start_key=None, end_key=None,
                        filter_=None, limit=None, end_inclusive=False):
    """Creates a request to read rows in a table.

    :type table_name: str
    :param table_name: The name of the table to read from.

    :type row_key: bytes
    :param row_key: (Optional) The key of a specific row to read from.

    :type start_key: bytes
    :param start_key: (Optional) The beginning of a range of row keys to
                      read from. The range will include ``start_key``. If
                      left empty, will be interpreted as the empty string.

    :type end_key: bytes
    :param end_key: (Optional) The end of a range of row keys to read from.
                    The range will not include ``end_key``. If left empty,
                    will be interpreted as an infinite string.

    :type filter_: :class:`.RowFilter`
    :param filter_: (Optional) The filter to apply to the contents of the
                    specified row(s). If unset, reads the entire table.

    :type limit: int
    :param limit: (Optional) The read will terminate after committing to N
                  rows' worth of results. The default (zero) is to return
                  all results.

    :type end_inclusive: bool
    :param end_inclusive: (Optional) Whether the ``end_key`` should be
                  considered inclusive. The default is False (exclusive).

    :rtype: :class:`data_messages_v2_pb2.ReadRowsRequest`
    :returns: The ``ReadRowsRequest`` protobuf corresponding to the inputs.
    :raises: :class:`ValueError <exceptions.ValueError>` if both
             ``row_key`` and one of ``start_key`` and ``end_key`` are set
    """
    request_kwargs = {'table_name': table_name}
    if (row_key is not None and
            (start_key is not None or end_key is not None)):
        raise ValueError('Row key and row range cannot be '
                         'set simultaneously')
    range_kwargs = {}
    if start_key is not None or end_key is not None:
        if start_key is not None:
            range_kwargs['start_key_closed'] = _to_bytes(start_key)
        if end_key is not None:
            end_key_key = 'end_key_open'
            if end_inclusive:
                end_key_key = 'end_key_closed'
            range_kwargs[end_key_key] = _to_bytes(end_key)
    if filter_ is not None:
        request_kwargs['filter'] = filter_.to_pb()
    if limit is not None:
        request_kwargs['rows_limit'] = limit

    message = data_messages_v2_pb2.ReadRowsRequest(**request_kwargs)

    if row_key is not None:
        message.rows.row_keys.append(_to_bytes(row_key))

    if range_kwargs:
        message.rows.row_ranges.add(**range_kwargs)

    return message


=======
>>>>>>> e54be4ac
def _mutate_rows_request(table_name, rows):
    """Creates a request to mutate rows in a table.

    :type table_name: str
    :param table_name: The name of the table to write to.

    :type rows: list
    :param rows: List or other iterable of :class:`.DirectRow` instances.

    :rtype: :class:`data_messages_v2_pb2.MutateRowsRequest`
    :returns: The ``MutateRowsRequest`` protobuf corresponding to the inputs.
    :raises: :exc:`~.table.TooManyMutationsError` if the number of mutations is
             greater than 100,000
    """
    request_pb = data_messages_v2_pb2.MutateRowsRequest(table_name=table_name)
    mutations_count = 0
    for row in rows:
        _check_row_table_name(table_name, row)
        _check_row_type(row)
        entry = request_pb.entries.add()
        entry.row_key = row.row_key
        # NOTE: Since `_check_row_type` has verified `row` is a `DirectRow`,
        #  the mutations have no state.
        for mutation in row._get_mutations(None):
            mutations_count += 1
            entry.mutations.add().CopyFrom(mutation)
    if mutations_count > _MAX_BULK_MUTATIONS:
        raise TooManyMutationsError('Maximum number of mutations is %s' %
                                    (_MAX_BULK_MUTATIONS,))
    return request_pb


def _check_row_table_name(table_name, row):
    """Checks that a row belongs to a table.

    :type table_name: str
    :param table_name: The name of the table.

    :type row: :class:`.Row`
    :param row: An instance of :class:`.Row` subclasses.

    :raises: :exc:`~.table.TableMismatchError` if the row does not belong to
             the table.
    """
    if row.table.name != table_name:
        raise TableMismatchError(
            'Row %s is a part of %s table. Current table: %s' %
            (row.row_key, row.table.name, table_name))


def _check_row_type(row):
    """Checks that a row is an instance of :class:`.DirectRow`.

    :type row: :class:`.Row`
    :param row: An instance of :class:`.Row` subclasses.

    :raises: :class:`TypeError <exceptions.TypeError>` if the row is not an
             instance of DirectRow.
    """
    if not isinstance(row, DirectRow):
        raise TypeError('Bulk processing can not be applied for '
                        'conditional or append mutations.')<|MERGE_RESOLUTION|>--- conflicted
+++ resolved
@@ -276,11 +276,7 @@
         return rows_data.rows[row_key]
 
     def read_rows(self, start_key=None, end_key=None, limit=None,
-<<<<<<< HEAD
-                  filter_=None, end_inclusive=False):
-=======
-                  filter_=None, backoff_settings=None):
->>>>>>> e54be4ac
+                  filter_=None, backoff_settings=None, end_inclusive=False):
         """Read rows from this table.
 
         :type start_key: bytes
@@ -311,12 +307,9 @@
         :returns: A :class:`.PartialRowsData` convenience wrapper for consuming
                   the streamed results.
         """
-<<<<<<< HEAD
         request_pb = _create_row_request(
             self.name, start_key=start_key, end_key=end_key, filter_=filter_,
             limit=limit, end_inclusive=end_inclusive)
-=======
->>>>>>> e54be4ac
         client = self._instance._client
         if backoff_settings is None:
             backoff_settings = BACKOFF_SETTINGS
@@ -397,77 +390,6 @@
         return response_iterator
 
 
-<<<<<<< HEAD
-def _create_row_request(table_name, row_key=None, start_key=None, end_key=None,
-                        filter_=None, limit=None, end_inclusive=False):
-    """Creates a request to read rows in a table.
-
-    :type table_name: str
-    :param table_name: The name of the table to read from.
-
-    :type row_key: bytes
-    :param row_key: (Optional) The key of a specific row to read from.
-
-    :type start_key: bytes
-    :param start_key: (Optional) The beginning of a range of row keys to
-                      read from. The range will include ``start_key``. If
-                      left empty, will be interpreted as the empty string.
-
-    :type end_key: bytes
-    :param end_key: (Optional) The end of a range of row keys to read from.
-                    The range will not include ``end_key``. If left empty,
-                    will be interpreted as an infinite string.
-
-    :type filter_: :class:`.RowFilter`
-    :param filter_: (Optional) The filter to apply to the contents of the
-                    specified row(s). If unset, reads the entire table.
-
-    :type limit: int
-    :param limit: (Optional) The read will terminate after committing to N
-                  rows' worth of results. The default (zero) is to return
-                  all results.
-
-    :type end_inclusive: bool
-    :param end_inclusive: (Optional) Whether the ``end_key`` should be
-                  considered inclusive. The default is False (exclusive).
-
-    :rtype: :class:`data_messages_v2_pb2.ReadRowsRequest`
-    :returns: The ``ReadRowsRequest`` protobuf corresponding to the inputs.
-    :raises: :class:`ValueError <exceptions.ValueError>` if both
-             ``row_key`` and one of ``start_key`` and ``end_key`` are set
-    """
-    request_kwargs = {'table_name': table_name}
-    if (row_key is not None and
-            (start_key is not None or end_key is not None)):
-        raise ValueError('Row key and row range cannot be '
-                         'set simultaneously')
-    range_kwargs = {}
-    if start_key is not None or end_key is not None:
-        if start_key is not None:
-            range_kwargs['start_key_closed'] = _to_bytes(start_key)
-        if end_key is not None:
-            end_key_key = 'end_key_open'
-            if end_inclusive:
-                end_key_key = 'end_key_closed'
-            range_kwargs[end_key_key] = _to_bytes(end_key)
-    if filter_ is not None:
-        request_kwargs['filter'] = filter_.to_pb()
-    if limit is not None:
-        request_kwargs['rows_limit'] = limit
-
-    message = data_messages_v2_pb2.ReadRowsRequest(**request_kwargs)
-
-    if row_key is not None:
-        message.rows.row_keys.append(_to_bytes(row_key))
-
-    if range_kwargs:
-        message.rows.row_ranges.add(**range_kwargs)
-
-    return message
-
-
-=======
->>>>>>> e54be4ac
 def _mutate_rows_request(table_name, rows):
     """Creates a request to mutate rows in a table.
 
